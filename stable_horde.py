import asyncio
import base64
import io
import json
from os import path
from random import randint
from typing import Any, Dict, Optional

import aiohttp
import numpy as np
from diffusers.pipelines.stable_diffusion.safety_checker import StableDiffusionSafetyChecker
from PIL import Image
from transformers.models.auto.feature_extraction_auto import AutoFeatureExtractor

from modules import shared, call_queue, txt2img, img2img, processing, sd_models, sd_samplers

stable_horde_supported_models_url = "https://raw.githubusercontent.com/Sygil-Dev/nataili-model-reference/main/db.json"

safety_model_id = "CompVis/stable-diffusion-safety-checker"
safety_feature_extractor = None
safety_checker = None


class StableHordeConfig(object):
    enabled: bool
    endpoint: str
    apikey: str
    name: str
    interval: int
    max_pixels: int
    nsfw: bool
    allow_img2img: bool
    allow_painting: bool
    allow_unsafe_ipaddr: bool
    allow_post_processing: bool
    show_image_preview: bool

    def __init__(self, basedir: str):
        self.basedir = basedir
        self.config = self.load()

    def __getattr__(self, item: str):
        return self.config.get(item, None)

    def __setattr__(self, key: str, value: Any):
        if key == "config" or key == "basedir":
            super().__setattr__(key, value)
        else:
            self.config[key] = value
            self.save()

    def load(self):
        if not path.exists(path.join(self.basedir, "config.json")):
            self.config = {
                "enabled": False,
                "allow_img2img": True,
                "allow_painting": True,
                "allow_unsafe_ipaddr": True,
                "allow_post_processing": True,
                "show_image_preview": False,
                "endpoint": "https://stablehorde.net/",
                "apikey": "00000000",
                "name": "",
                "interval": 10,
                "max_pixels": 1048576,
                "nsfw": False,
            }
            self.save()

        with open(path.join(self.basedir, "config.json"), "r") as f:
            return json.load(f)

    def save(self):
        with open(path.join(self.basedir, "config.json"), "w") as f:
            json.dump(self.config, f, indent=2)


class State:
    def __init__(self):
        self._status = ''
        self.id: Optional[str] = None
        self.prompt: Optional[str] = None
        self.negative_prompt: Optional[str] = None
        self.scale: Optional[float] = None
        self.steps: Optional[int] = None
        self.sampler: Optional[str] = None
        self.image: Optional[Image.Image] = None

    @property
    def status(self):
        return self._status

    @status.setter
    def status(self, value):
        self._status = value
        if shared.cmd_opts.nowebui:
            print(value)

    def to_dict(self):
        return {
            "status": self.status,
            "prompt": self.prompt,
            "negative_prompt": self.negative_prompt,
            "scale": self.scale,
            "steps": self.steps,
            "sampler": self.sampler,
        }

class StableHorde:
    def __init__(self, basedir: str, config: StableHordeConfig):
        self.basedir = basedir
        self.config = config

        self.session: Optional[aiohttp.ClientSession] = None

        self.sfw_request_censor = Image.open(path.join(self.basedir, "assets", "nsfw_censor_sfw_request.png"))

        self.supported_models = []
        self.current_models = []

        self.state = State()

    async def get_supported_models(self):
        filepath = path.join(self.basedir, "stablehorde_supported_models.json")
        if not path.exists(filepath):
            async with aiohttp.ClientSession() as session:
                async with session.get(stable_horde_supported_models_url) as resp:
                    with open(filepath, 'wb') as f:
                        f.write(await resp.read())
        with open(filepath, 'r') as f:
            supported_models: Dict[str, Any] = json.load(f)

        self.supported_models = list(supported_models.values())

    def detect_current_model(self):
        def get_md5sum(filepath):
            import hashlib
            with open(filepath, "rb") as f:
                return hashlib.md5(f.read()).hexdigest()

        model_checkpoint = shared.opts.sd_model_checkpoint
        checkpoint_info = sd_models.checkpoints_list.get(model_checkpoint, None)
        if checkpoint_info is None:
            raise Exception(f"Model checkpoint {model_checkpoint} not found")

        local_hash = get_md5sum(checkpoint_info.filename)
        for model in self.supported_models:
            try:
                remote_hash = model["config"]["files"][0]["md5sum"]
            except KeyError:
                continue

            if local_hash == remote_hash:
                self.current_models = [model["name"]]

        if len(self.current_models) == 0:
            raise Exception(f"Current model {model_checkpoint} not found on StableHorde")


    async def run(self):
        if self.session is None:
            headers = {
                "apikey": self.config.apikey,
                "Content-Type": "application/json",
            }
            self.session = aiohttp.ClientSession(self.config.endpoint, headers=headers)
        await self.get_supported_models()
        self.detect_current_model()

        while True:
            await asyncio.sleep(self.config.interval)

            if self.config.enabled:
                try:
                    req = await self.get_popped_request()
                    if req is None:
                        continue

                    await self.handle_request(req)
                except Exception as e:
                    import traceback
                    traceback.print_exc()

    def patch_sampler_names(self):
        """Add more samplers that the Stable Horde supports,
        but are not included in the default sd_samplers module.
        """
        from modules import sd_samplers

        if sd_samplers.samplers_map.get('euler a karras'):
            # already patched
            return

        samplers = [
            sd_samplers.SamplerData("Euler a Karras", lambda model, funcname="sample_euler_ancestral": sd_samplers.KDiffusionSampler(funcname, model), ['k_euler_a_ka'], {'scheduler': 'karras'}),
            sd_samplers.SamplerData("Euler Karras", lambda model, funcname="sample_euler": sd_samplers.KDiffusionSampler(funcname, model), ['k_euler_ka'], {'scheduler': 'karras'}),
            sd_samplers.SamplerData("Heun Karras", lambda model, funcname="sample_heun": sd_samplers.KDiffusionSampler(funcname, model), ['k_heun_ka'], {'scheduler': 'karras'}),
            sd_samplers.SamplerData('DPM adaptive Karras', lambda model, funcname='sample_dpm_adaptive': sd_samplers.KDiffusionSampler(funcname, model), ['k_dpm_ad_ka'], {'scheduler': 'karras'}),
        ]
        sd_samplers.samplers.extend(samplers)
        sd_samplers.samplers_for_img2img.extend(samplers)
        sd_samplers.all_samplers_map.update({s.name: s for s in samplers})
        for sampler in samplers:
            sd_samplers.samplers_map[sampler.name.lower()] = sampler.name
            for alias in sampler.aliases:
                sd_samplers.samplers_map[alias.lower()] = sampler.name


    async def get_popped_request(self) -> Optional[Dict[str, Any]]:
        # https://stablehorde.net/api/
        post_data = {
            "name": self.config.name,
            "priority_usernames": [],
            "nsfw": self.config.nsfw,
            "blacklist": [],
<<<<<<< HEAD
            "models": self.current_models,
=======
            "models": self.config.models,
            # TODO: add support for bridge version 11 "tiling"
>>>>>>> b081a6f5
            "bridge_version": 9,
            "bridge_agent": "Stable Horde Worker Bridge for Stable Diffusion WebUI:10:https://github.com/sdwebui-w-horde/sd-webui-stable-horde-worker",
            "threads": 1,
            "max_pixels": self.config.max_pixels,
            "allow_img2img": self.config.allow_img2img,
            "allow_painting": self.config.allow_painting,
            "allow_unsafe_ipaddr": self.config.allow_unsafe_ipaddr,
        }

        r = await self.session.post('/api/v2/generate/pop', json=post_data)

        req = await r.json()

        if r.status != 200:
            self.handle_error(r.status, req)
            return

        return req


    async def handle_request(self, req: Dict[str, Any]):
        if not req.get('id'):
            return

        self.patch_sampler_names()

        self.state.status = f"Get popped generation request {req['id']}: {req['payload'].get('prompt', '')}"
        sampler_name = req['payload']['sampler_name']
        if sampler_name == 'k_dpm_adaptive':
            sampler_name = 'k_dpm_ad'
        if sampler_name not in sd_samplers.samplers_map:
            self.state.status = f"ERROR: Unknown sampler {sampler_name}"
            return
        if req['payload']['karras']:
            sampler_name += '_ka'

        sampler = sd_samplers.samplers_map.get(sampler_name, None)
        if sampler is None:
            raise Exception(f"ERROR: Unknown sampler {sampler_name}")

        prompt = req['payload'].get('prompt', '')
        if "###" in prompt:
            prompt, negative = map(lambda x: x.strip(), prompt.split("###"))
        else:
            negative = ""

        postprocessors = req['payload'].get('post_processing', None) or []

        params = {
            "sd_model": shared.sd_model,
            "prompt": prompt,
            "negative_prompt": negative,
            "sampler_name": sampler,
            "cfg_scale": req['payload'].get('cfg_scale', 5.0),
            "seed": req['payload'].get('seed', randint(0, 2**32)),
            "denoising_strength": req['payload'].get('denoising_strength', 0.75),
            "height": req['payload']['height'],
            "width": req['payload']['width'],
            "subseed": req['payload'].get('seed_variation', 1),
            "steps": req['payload']['ddim_steps'],
            "n_iter": req['payload']['n_iter'],
            "do_not_save_samples": True,
            "do_not_save_grid": True,
        }

        if req.get('source_image', None) is not None:
            b64: str = req.get('source_image', '')
            image = Image.open(io.BytesIO(base64.b64decode(b64)))
            mask = None
            if req.get('source_mask', None) is not None:
                b64: str = req.get('source_mask', '')
                mask = Image.open(io.BytesIO(base64.b64decode(b64)))
            p = img2img.StableDiffusionProcessingImg2Img(
            init_images=[image],
            mask=mask,
            **params,
        )
        else:
            p = txt2img.StableDiffusionProcessingTxt2Img(**params)
        
        shared.state.begin()

        with call_queue.queue_lock:
            processed = processing.process_images(p)

            has_nsfw = False

            if req["payload"].get("use_nsfw_censor"):
                x_image = np.array(processed.images[0])
                image, has_nsfw = self.check_safety(x_image)

            else:
                image = processed.images[0]

            if "GFPGAN" in postprocessors or "CodeFormers" in postprocessors:
                model = "CodeFormer" if "CodeFormers" in postprocessors else "GFPGAN"
                face_restorators = [x for x in shared.face_restorers if x.name() == model]
                if len(face_restorators) == 0:
                    print(f"ERROR: No face restorer for {model}")

                else:
                    image = face_restorators[0].restore(np.array(image))
                    image = Image.fromarray(image)

            if "RealESRGAN_x4plus" in postprocessors and not has_nsfw:
                from modules.postprocessing import run_extras
                images, _info, _wtf = run_extras(
                    image=image, extras_mode=0, resize_mode=0,
                    show_extras_results=True, upscaling_resize=2,
                    upscaling_resize_h=None, upscaling_resize_w=None,
                    upscaling_crop=False, upscale_first=False,
                    extras_upscaler_1="R-ESRGAN 4x+", # 8 - RealESRGAN_x4plus
                    extras_upscaler_2=None,
                    extras_upscaler_2_visibility=0.0,
                    gfpgan_visibility=0.0, codeformer_visibility=0.0, codeformer_weight=0.0,
                    image_folder="", input_dir="", output_dir="",
                )

                image = images[0]

            self.state.id = req['id']
            self.state.prompt = prompt
            self.state.negative_prompt = negative
            self.state.scale = req['payload'].get('cfg_scale', 5.0)
            self.state.steps = req['payload']['ddim_steps']
            self.state.sampler = sampler_name
            self.state.image = image

        shared.state.end()

        bytesio = io.BytesIO()
        image.save(bytesio, format="WebP", quality=95)

        if req.get("r2_upload"):
            async with aiohttp.ClientSession() as session:
                await session.put(req.get("r2_upload", ''), data=bytesio.getvalue())
            generation = "R2"

        else:
            generation = base64.b64encode(bytesio.getvalue()).decode("utf8")

        await self.submit(req['id'], int(req['payload']['seed']), generation)


    async def submit(self, id: str, seed: int, generation: str):
        post_data = {
            "id": id,
            "generation": generation,
            "seed": seed,
        }

        r = await self.session.post('/api/v2/generate/submit', json=post_data)

        res = await r.json()

        """
        res = {
            "reward": 10
        }
        """
        if (r.status == 200 and res.get("reward") is not None):
            self.state.status = f"Submission accepted, reward {res['reward']} received."
        elif (r.status == 400):
            self.state.status = "ERROR: Generation Already Submitted"
        else:
            self.handle_error(r.status, res)

    # check and replace nsfw content
    def check_safety(self, x_image):
        global safety_feature_extractor, safety_checker

        if safety_feature_extractor is None:
            safety_feature_extractor = AutoFeatureExtractor.from_pretrained(safety_model_id)
            safety_checker = StableDiffusionSafetyChecker.from_pretrained(safety_model_id)

        safety_checker_input = safety_feature_extractor(x_image, return_tensors="pt")
        image, has_nsfw_concept = safety_checker(images=x_image, clip_input=safety_checker_input.pixel_values)

        if has_nsfw_concept:
            return self.sfw_request_censor, has_nsfw_concept
        return Image.fromarray(image), has_nsfw_concept


    def handle_error(self, status: int, res: Dict[str, Any]):
        if status == 401:
            self.state.status = "ERROR: Invalid API Key"
        elif status == 403:
            self.state.status = f"ERROR: Access Denied. ({res.get('message', '')})"
        elif status == 404:
            self.state.status = "ERROR: Request Not Found"
        else:
            self.state.status = f"ERROR: Unknown Error {status}"
            print(f"ERROR: Unknown Error, {res}")<|MERGE_RESOLUTION|>--- conflicted
+++ resolved
@@ -213,12 +213,8 @@
             "priority_usernames": [],
             "nsfw": self.config.nsfw,
             "blacklist": [],
-<<<<<<< HEAD
             "models": self.current_models,
-=======
-            "models": self.config.models,
             # TODO: add support for bridge version 11 "tiling"
->>>>>>> b081a6f5
             "bridge_version": 9,
             "bridge_agent": "Stable Horde Worker Bridge for Stable Diffusion WebUI:10:https://github.com/sdwebui-w-horde/sd-webui-stable-horde-worker",
             "threads": 1,
