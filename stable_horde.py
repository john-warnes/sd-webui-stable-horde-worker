import asyncio
import base64
import io
import json
from os import path
from random import randint
from typing import Any, Dict, Optional

import aiohttp
import numpy as np
from diffusers.pipelines.stable_diffusion.safety_checker import StableDiffusionSafetyChecker
from PIL import Image
from transformers.models.auto.feature_extraction_auto import AutoFeatureExtractor

from modules import shared, call_queue, txt2img, img2img, processing, sd_models, sd_samplers

stable_horde_supported_models_url = "https://raw.githubusercontent.com/Sygil-Dev/nataili-model-reference/main/db.json"

safety_model_id = "CompVis/stable-diffusion-safety-checker"
safety_feature_extractor = None
safety_checker = None


class StableHordeConfig(object):
    enabled: bool
    endpoint: str
    apikey: str
    name: str
    interval: int
    max_pixels: int
    nsfw: bool
    allow_img2img: bool
    allow_painting: bool
    allow_unsafe_ipaddr: bool
    allow_post_processing: bool
    show_image_preview: bool

    def __init__(self, basedir: str):
        self.basedir = basedir
        self.config = self.load()

    def __getattr__(self, item: str):
        return self.config.get(item, None)

<<<<<<< HEAD
    def __setattr__(self, key: str, value: Any):
        if key == "config" or key == "basedir":
            super().__setattr__(key, value)
        else:
            self.config[key] = value
            self.save()

    def load(self):
        if not path.exists(path.join(self.basedir, "config.json")):
            self.config = {
                "enabled": False,
                "allow_img2img": True,
                "allow_painting": True,
                "allow_unsafe_ipaddr": True,
                "allow_post_processing": True,
                "show_image_preview": False,
                "endpoint": "https://stablehorde.net/",
                "apikey": "00000000",
                "name": "",
                "interval": 10,
                "max_pixels": 1048576,
                "nsfw": False,
            }
            self.save()

        with open(path.join(self.basedir, "config.json"), "r") as f:
            return json.load(f)

    def save(self):
        with open(path.join(self.basedir, "config.json"), "w") as f:
            json.dump(self.config, f, indent=2)


class State:
    def __init__(self):
        self._status = ''
        self.id: Optional[str] = None
        self.prompt: Optional[str] = None
        self.negative_prompt: Optional[str] = None
        self.scale: Optional[float] = None
        self.steps: Optional[int] = None
        self.sampler: Optional[str] = None
        self.image: Optional[Image.Image] = None
=======
    @property
    def allow_img2img(self) -> bool:
        return shared.opts.stable_horde_allow_img2img
    
    @property
    def allow_painting(self) -> bool:
        return shared.opts.stable_horde_allow_painting
    
    @property
    def allow_unsafe_ipaddr(self) -> bool:
        return shared.opts.stable_horde_allow_unsafe_ipaddr


class HordeJob:
    retry_interval: int = 1

    def __init__(self, session: aiohttp.ClientSession, id: str, model: str, prompt: str, negative_prompt: str, sampler: str, cfg_scale: float, seed: int, denoising_strength: float, n_iter: int, height: int, width: int, subseed: int, steps: int, karras: bool, tiling: bool, postprocessors: List[str], nsfw_censor: bool = False, source_image: Optional[Image.Image] = None, source_processing: Optional[str] = "img2img", source_mask: Optional[Image.Image] = None, r2_upload: Optional[str] = None):
        self.id = id
        self.model = model
        self.prompt = prompt
        self.negative_prompt = negative_prompt
        self.sampler = sampler
        self.cfg_scale = cfg_scale
        self.seed = seed
        self.denoising_strength = denoising_strength
        self.n_iter = n_iter
        self.height = height
        self.width = width
        self.subseed = subseed
        self.steps = steps
        self.karras = karras
        # TODO: add support for bridge version 11 "tiling"
        self.tiling = tiling
        self.postprocessors = postprocessors
        self.nsfw_censor = nsfw_censor
        self.source_image = source_image
        self.source_processing = source_processing # "img2img", "inpainting", "outpainting"
        self.source_mask = source_mask
        self.r2_upload = r2_upload

    async def submit(self, image: Image.Image, session: aiohttp.ClientSession):
        bytesio = io.BytesIO()
        image.save(bytesio, format="WebP", quality=95)

        if self.r2_upload:
            async with aiohttp.ClientSession() as session:
                attempts = 10
                while attempts > 0:
                    try:
                        r = await session.put(self.r2_upload, data=bytesio.getvalue())
                        break
                    except aiohttp.ClientConnectorError:
                        attempts -= 1
                        await asyncio.sleep(self.retry_interval)
                        continue
            generation = "R2"

        else:
            generation = base64.b64encode(bytesio.getvalue()).decode("utf8")

        post_data = {
            "id": self.id,
            "generation": generation,
            "seed": self.seed,
        }

        attempts = 10
        while attempts > 0:
            try:
                r = await session.post('/api/v2/generate/submit', json=post_data)

                try:
                    res = await r.json()

                    if r.status == 404:
                        print(f"job {self.id} has been submitted already")
                        return

                    if r.ok:
                        return res.get("reward", None)
                    else:
                        print(f"Failed to submit job with status code {r.status}: {res.get('message')}")
                        return None
                except Exception:
                    print(f"Error when decoding response, the server might be down.")
                    return None
                
            except aiohttp.ClientConnectorError:
                attempts -= 1
                await asyncio.sleep(self.retry_interval)
                continue


    @classmethod
    async def get(cls, session: aiohttp.ClientSession, config: StableHordeConfig, models: List[str]):
        # https://stablehorde.net/api/
        post_data = {
            "name": config.name,
            "priority_usernames": [],
            "nsfw": config.nsfw,
            "blacklist": [],
            "models": models,
            # TODO: add support for bridge version 11 "tiling"
            "bridge_version": 9,
            "bridge_agent": "Stable Horde Worker Bridge for Stable Diffusion WebUI:10:https://github.com/sdwebui-w-horde/sd-webui-stable-horde-worker",
            "threads": 1,
            "max_pixels": config.max_pixels,
            "allow_img2img": config.allow_img2img,
            "allow_painting": config.allow_painting,
            "allow_unsafe_ipaddr": config.allow_unsafe_ipaddr,
        }

        r = await session.post('/api/v2/generate/pop', json=post_data)

        req = await r.json()

        if r.status != 200:
            raise Exception(f"Failed to get job: {req.get('message')}")

        if not req.get('id'):
            return
        
        payload = req.get('payload')
        prompt = payload.get('prompt')
        if "###" in prompt:
            prompt, negative = map(lambda x: x.strip(), prompt.split("###"))
        else:
            negative = ""


        def to_image(base64str: Optional[str]) -> Optional[Image.Image]:
            if not base64str:
                return None
            return Image.open(io.BytesIO(base64.b64decode(base64str)))


        return cls(
            session=session,
            id=req['id'],
            prompt=prompt,
            negative_prompt=negative,
            sampler=payload.get('sampler_name'),
            cfg_scale=payload.get('cfg_scale', 5),
            seed=int(payload.get('seed', randint(0, 2**32))),
            denoising_strength=payload.get('denoising_strength', 0.75),
            n_iter=payload.get('n_iter', 1),
            height=payload['height'],
            width=payload['width'],
            subseed=payload.get('seed_variation', 1),
            steps=payload.get('ddim_steps', 30),
            karras=payload.get('karras', False),
            tiling=payload.get('tiling', False),
            postprocessors=payload.get('post_processing', []),
            nsfw_censor=payload.get('use_nsfw_censor', False),
            model=req['model'],
            source_image=to_image(payload.get('source_image')),
            source_processing=payload.get('source_processing'),
            source_mask=to_image(payload.get('source_mask')),
            r2_upload=payload.get('r2_upload'),
        )



    @property
    def allow_painting(self) -> bool:
        return shared.opts.stable_horde_allow_painting
>>>>>>> b4c11a9b

    @property
    def status(self):
        return self._status

    @status.setter
    def status(self, value):
        self._status = value
        if shared.cmd_opts.nowebui:
            print(value)

    def to_dict(self):
        return {
            "status": self.status,
            "prompt": self.prompt,
            "negative_prompt": self.negative_prompt,
            "scale": self.scale,
            "steps": self.steps,
            "sampler": self.sampler,
        }

class StableHorde:
    def __init__(self, basedir: str, config: StableHordeConfig):
        self.basedir = basedir
        self.config = config

        self.session: Optional[aiohttp.ClientSession] = None

        self.sfw_request_censor = Image.open(path.join(self.basedir, "assets", "nsfw_censor_sfw_request.png"))

        self.supported_models = []
        self.current_models = []

        self.state = State()

    async def get_supported_models(self):
        filepath = path.join(self.basedir, "stablehorde_supported_models.json")
        if not path.exists(filepath):
            async with aiohttp.ClientSession() as session:
                async with session.get(stable_horde_supported_models_url) as resp:
                    with open(filepath, 'wb') as f:
                        f.write(await resp.read())
        with open(filepath, 'r') as f:
            supported_models: Dict[str, Any] = json.load(f)

        self.supported_models = list(supported_models.values())

    def detect_current_model(self):
        def get_md5sum(filepath):
            import hashlib
            with open(filepath, "rb") as f:
                return hashlib.md5(f.read()).hexdigest()

        model_checkpoint = shared.opts.sd_model_checkpoint
        checkpoint_info = sd_models.checkpoints_list.get(model_checkpoint, None)
        if checkpoint_info is None:
            return f"Model checkpoint {model_checkpoint} not found"

        local_hash = get_md5sum(checkpoint_info.filename)
        for model in self.supported_models:
            try:
                remote_hash = model["config"]["files"][0]["md5sum"]
            except KeyError:
                continue

            if local_hash == remote_hash:
                self.current_models = [model["name"]]

<<<<<<< HEAD
        if len(self.current_models) == 0:
=======
        if len(self.config.models) == 0:
>>>>>>> b4c11a9b
            return f"Current model {model_checkpoint} not found on StableHorde"


    async def run(self):
        if self.session is None:
            headers = {
                "apikey": self.config.apikey,
                "Content-Type": "application/json",
            }
            self.session = aiohttp.ClientSession(self.config.endpoint, headers=headers)
        await self.get_supported_models()

        while True:
            result = self.detect_current_model()
            if result is not None:
<<<<<<< HEAD
                self.state.status = result
                await asyncio.sleep(10)
                continue

            await asyncio.sleep(self.config.interval)
=======
                # Wait 10 seconds before retrying to detect the current model
                # if the current model is not listed in the Stable Horde supported models,
                # we don't want to spam the server with requests
                await asyncio.sleep(10)
                continue

            await asyncio.sleep(shared.opts.stable_horde_interval)
>>>>>>> b4c11a9b

            if self.config.enabled:
                try:
                    req = await HordeJob.get(await self.get_session(), self.config, self.config.models)
                    if req is None:
                        continue

                    await self.handle_request(req)
                except Exception as e:
                    import traceback
                    traceback.print_exc()

    def patch_sampler_names(self):
        """Add more samplers that the Stable Horde supports,
        but are not included in the default sd_samplers module.
        """
        from modules import sd_samplers

        if sd_samplers.samplers_map.get('euler a karras'):
            # already patched
            return

        samplers = [
            sd_samplers.SamplerData("Euler a Karras", lambda model, funcname="sample_euler_ancestral": sd_samplers.KDiffusionSampler(funcname, model), ['k_euler_a_ka'], {'scheduler': 'karras'}),
            sd_samplers.SamplerData("Euler Karras", lambda model, funcname="sample_euler": sd_samplers.KDiffusionSampler(funcname, model), ['k_euler_ka'], {'scheduler': 'karras'}),
            sd_samplers.SamplerData("Heun Karras", lambda model, funcname="sample_heun": sd_samplers.KDiffusionSampler(funcname, model), ['k_heun_ka'], {'scheduler': 'karras'}),
            sd_samplers.SamplerData('DPM adaptive Karras', lambda model, funcname='sample_dpm_adaptive': sd_samplers.KDiffusionSampler(funcname, model), ['k_dpm_ad_ka'], {'scheduler': 'karras'}),
            sd_samplers.SamplerData('DPM fast Karras', lambda model, funcname='sample_dpm_fast': sd_samplers.KDiffusionSampler(funcname, model), ['k_dpm_fast_ka'], {'scheduler': 'karras'}),
        ]
        sd_samplers.samplers.extend(samplers)
        sd_samplers.samplers_for_img2img.extend(samplers)
        sd_samplers.all_samplers_map.update({s.name: s for s in samplers})
        for sampler in samplers:
            sd_samplers.samplers_map[sampler.name.lower()] = sampler.name
            for alias in sampler.aliases:
                sd_samplers.samplers_map[alias.lower()] = sampler.name

<<<<<<< HEAD

    async def get_popped_request(self) -> Optional[Dict[str, Any]]:
        # https://stablehorde.net/api/
        post_data = {
            "name": self.config.name,
            "priority_usernames": [],
            "nsfw": self.config.nsfw,
            "blacklist": [],
            "models": self.current_models,
            # TODO: add support for bridge version 11 "tiling"
            "bridge_version": 9,
            "bridge_agent": "Stable Horde Worker Bridge for Stable Diffusion WebUI:10:https://github.com/sdwebui-w-horde/sd-webui-stable-horde-worker",
            "threads": 1,
            "max_pixels": self.config.max_pixels,
            "allow_img2img": self.config.allow_img2img,
            "allow_painting": self.config.allow_painting,
            "allow_unsafe_ipaddr": self.config.allow_unsafe_ipaddr,
        }

        r = await self.session.post('/api/v2/generate/pop', json=post_data)

        req = await r.json()

        if r.status != 200:
            self.handle_error(r.status, req)
            return

        return req


    async def handle_request(self, req: Dict[str, Any]):
        if not req.get('id'):
            return

        self.patch_sampler_names()

        self.state.status = f"Get popped generation request {req['id']}"
        sampler_name = req['payload']['sampler_name']
=======
    async def handle_request(self, job: HordeJob):
        self.patch_sampler_names()

        print(f"Get popped generation request {job.id}")
        sampler_name = job.sampler
>>>>>>> b4c11a9b
        if sampler_name == 'k_dpm_adaptive':
            sampler_name = 'k_dpm_ad'
        if sampler_name not in sd_samplers.samplers_map:
            self.state.status = f"ERROR: Unknown sampler {sampler_name}"
            return
        if job.karras:
            sampler_name += '_ka'

        sampler = sd_samplers.samplers_map.get(sampler_name, None)
        if sampler is None:
            raise Exception(f"ERROR: Unknown sampler {sampler_name}")

<<<<<<< HEAD
        prompt = req['payload'].get('prompt', '')
        if "###" in prompt:
            prompt, negative = map(lambda x: x.strip(), prompt.split("###"))
        else:
            negative = ""

        postprocessors = req['payload'].get('post_processing', None) or []

        params = {
            "sd_model": shared.sd_model,
            "prompt": prompt,
            "negative_prompt": negative,
=======
        postprocessors = job.postprocessors

        params = {
            "sd_model": shared.sd_model,
            "prompt": job.prompt,
            "negative_prompt": job.negative_prompt,
>>>>>>> b4c11a9b
            "sampler_name": sampler,
            "cfg_scale": job.cfg_scale,
            "seed": job.seed,
            "denoising_strength": job.denoising_strength,
            "height": job.height,
            "width": job.width,
            "subseed": job.subseed,
            "steps": job.steps,
            "n_iter": job.n_iter,
            "do_not_save_samples": True,
            "do_not_save_grid": True,
        }

<<<<<<< HEAD
        if req.get('source_image', None) is not None:
            b64: str = req.get('source_image', '')
            image = Image.open(io.BytesIO(base64.b64decode(b64)))
            mask = None
            if req.get('source_mask', None) is not None:
                b64: str = req.get('source_mask', '')
                mask = Image.open(io.BytesIO(base64.b64decode(b64)))
=======
        if job.source_image is not None:
>>>>>>> b4c11a9b
            p = img2img.StableDiffusionProcessingImg2Img(
                init_images=[job.source_image],
                mask=job.source_mask,
                **params,
            )
        else:
            p = txt2img.StableDiffusionProcessingTxt2Img(**params)

        with call_queue.queue_lock:
            shared.state.begin()
            processed = processing.process_images(p)
            shared.state.end()

        has_nsfw = False

        with call_queue.queue_lock:
<<<<<<< HEAD
            if req["payload"].get("use_nsfw_censor"):
=======
            if job.nsfw_censor:
>>>>>>> b4c11a9b
                x_image = np.array(processed.images[0])
                image, has_nsfw = self.check_safety(x_image)

            else:
                image = processed.images[0]

        if "GFPGAN" in postprocessors or "CodeFormers" in postprocessors:
            model = "CodeFormer" if "CodeFormers" in postprocessors else "GFPGAN"
            face_restorators = [x for x in shared.face_restorers if x.name() == model]
            if len(face_restorators) == 0:
                print(f"ERROR: No face restorer for {model}")

            else:
                with call_queue.queue_lock:
                    image = face_restorators[0].restore(np.array(image))
                image = Image.fromarray(image)

        if "RealESRGAN_x4plus" in postprocessors and not has_nsfw:
            from modules.postprocessing import run_extras
            with call_queue.queue_lock:
                images, _info, _wtf = run_extras(
                    image=image, extras_mode=0, resize_mode=0,
                    show_extras_results=True, upscaling_resize=2,
                    upscaling_resize_h=None, upscaling_resize_w=None,
                    upscaling_crop=False, upscale_first=False,
                    extras_upscaler_1="R-ESRGAN 4x+", # 8 - RealESRGAN_x4plus
                    extras_upscaler_2=None,
                    extras_upscaler_2_visibility=0.0,
                    gfpgan_visibility=0.0, codeformer_visibility=0.0, codeformer_weight=0.0,
                    image_folder="", input_dir="", output_dir="",
                )

            image = images[0]
<<<<<<< HEAD

        self.state.id = req['id']
        self.state.prompt = prompt
        self.state.negative_prompt = negative
        self.state.scale = req['payload'].get('cfg_scale', 5.0)
        self.state.steps = req['payload']['ddim_steps']
        self.state.sampler = sampler_name
        self.state.image = image

        bytesio = io.BytesIO()
        image.save(bytesio, format="WebP", quality=95)

        if req.get("r2_upload"):
            async with aiohttp.ClientSession() as session:
                await session.put(req.get("r2_upload", ''), data=bytesio.getvalue())
            generation = "R2"

        else:
            generation = base64.b64encode(bytesio.getvalue()).decode("utf8")

        await self.submit(req['id'], int(req['payload']['seed']), generation)


    async def submit(self, id: str, seed: int, generation: str):
        post_data = {
            "id": id,
            "generation": generation,
            "seed": seed,
        }

        r = await self.session.post('/api/v2/generate/submit', json=post_data)

        res = await r.json()

        """
        res = {
            "reward": 10
        }
        """
        if (r.status == 200 and res.get("reward") is not None):
            self.state.status = f"Submission accepted, reward {res['reward']} received."
        elif (r.status == 400):
            self.state.status = "ERROR: Generation Already Submitted"
        else:
            self.handle_error(r.status, res)

=======

        res = await job.submit(image, await self.get_session())
        if res:
            print(f"Submission accepted, reward {res} received.")

>>>>>>> b4c11a9b
    # check and replace nsfw content
    def check_safety(self, x_image):
        global safety_feature_extractor, safety_checker

        if safety_feature_extractor is None:
            safety_feature_extractor = AutoFeatureExtractor.from_pretrained(safety_model_id)
            safety_checker = StableDiffusionSafetyChecker.from_pretrained(safety_model_id)

        safety_checker_input = safety_feature_extractor(x_image, return_tensors="pt")
        image, has_nsfw_concept = safety_checker(images=x_image, clip_input=safety_checker_input.pixel_values)

        if has_nsfw_concept:
            return self.sfw_request_censor, has_nsfw_concept
        return Image.fromarray(image), has_nsfw_concept


    async def get_session(self) -> aiohttp.ClientSession:
        if self.session is None:
            headers = {
                "apikey": self.config.apikey,
                "Content-Type": "application/json",
            }
            self.session = aiohttp.ClientSession(self.config.endpoint, headers=headers)
        return self.session

    def handle_error(self, status: int, res: Dict[str, Any]):
        if status == 401:
            self.state.status = "ERROR: Invalid API Key"
        elif status == 403:
            self.state.status = f"ERROR: Access Denied. ({res.get('message', '')})"
        elif status == 404:
            self.state.status = "ERROR: Request Not Found"
        else:
            self.state.status = f"ERROR: Unknown Error {status}"
            print(f"ERROR: Unknown Error, {res}")<|MERGE_RESOLUTION|>--- conflicted
+++ resolved
@@ -4,7 +4,7 @@
 import json
 from os import path
 from random import randint
-from typing import Any, Dict, Optional
+from typing import Any, Dict, List, Optional
 
 import aiohttp
 import numpy as np
@@ -42,7 +42,6 @@
     def __getattr__(self, item: str):
         return self.config.get(item, None)
 
-<<<<<<< HEAD
     def __setattr__(self, key: str, value: Any):
         if key == "config" or key == "basedir":
             super().__setattr__(key, value)
@@ -86,18 +85,26 @@
         self.steps: Optional[int] = None
         self.sampler: Optional[str] = None
         self.image: Optional[Image.Image] = None
-=======
+
     @property
-    def allow_img2img(self) -> bool:
-        return shared.opts.stable_horde_allow_img2img
-    
-    @property
-    def allow_painting(self) -> bool:
-        return shared.opts.stable_horde_allow_painting
-    
-    @property
-    def allow_unsafe_ipaddr(self) -> bool:
-        return shared.opts.stable_horde_allow_unsafe_ipaddr
+    def status(self):
+        return self._status
+
+    @status.setter
+    def status(self, value):
+        self._status = value
+        if shared.cmd_opts.nowebui:
+            print(value)
+
+    def to_dict(self):
+        return {
+            "status": self.status,
+            "prompt": self.prompt,
+            "negative_prompt": self.negative_prompt,
+            "scale": self.scale,
+            "steps": self.steps,
+            "sampler": self.sampler,
+        }
 
 
 class HordeJob:
@@ -249,32 +256,6 @@
         )
 
 
-
-    @property
-    def allow_painting(self) -> bool:
-        return shared.opts.stable_horde_allow_painting
->>>>>>> b4c11a9b
-
-    @property
-    def status(self):
-        return self._status
-
-    @status.setter
-    def status(self, value):
-        self._status = value
-        if shared.cmd_opts.nowebui:
-            print(value)
-
-    def to_dict(self):
-        return {
-            "status": self.status,
-            "prompt": self.prompt,
-            "negative_prompt": self.negative_prompt,
-            "scale": self.scale,
-            "steps": self.steps,
-            "sampler": self.sampler,
-        }
-
 class StableHorde:
     def __init__(self, basedir: str, config: StableHordeConfig):
         self.basedir = basedir
@@ -322,11 +303,7 @@
             if local_hash == remote_hash:
                 self.current_models = [model["name"]]
 
-<<<<<<< HEAD
         if len(self.current_models) == 0:
-=======
-        if len(self.config.models) == 0:
->>>>>>> b4c11a9b
             return f"Current model {model_checkpoint} not found on StableHorde"
 
 
@@ -342,25 +319,18 @@
         while True:
             result = self.detect_current_model()
             if result is not None:
-<<<<<<< HEAD
                 self.state.status = result
-                await asyncio.sleep(10)
-                continue
-
-            await asyncio.sleep(self.config.interval)
-=======
                 # Wait 10 seconds before retrying to detect the current model
                 # if the current model is not listed in the Stable Horde supported models,
                 # we don't want to spam the server with requests
                 await asyncio.sleep(10)
                 continue
 
-            await asyncio.sleep(shared.opts.stable_horde_interval)
->>>>>>> b4c11a9b
+            await asyncio.sleep(self.config.interval)
 
             if self.config.enabled:
                 try:
-                    req = await HordeJob.get(await self.get_session(), self.config, self.config.models)
+                    req = await HordeJob.get(await self.get_session(), self.config, self.current_models)
                     if req is None:
                         continue
 
@@ -394,52 +364,11 @@
             for alias in sampler.aliases:
                 sd_samplers.samplers_map[alias.lower()] = sampler.name
 
-<<<<<<< HEAD
-
-    async def get_popped_request(self) -> Optional[Dict[str, Any]]:
-        # https://stablehorde.net/api/
-        post_data = {
-            "name": self.config.name,
-            "priority_usernames": [],
-            "nsfw": self.config.nsfw,
-            "blacklist": [],
-            "models": self.current_models,
-            # TODO: add support for bridge version 11 "tiling"
-            "bridge_version": 9,
-            "bridge_agent": "Stable Horde Worker Bridge for Stable Diffusion WebUI:10:https://github.com/sdwebui-w-horde/sd-webui-stable-horde-worker",
-            "threads": 1,
-            "max_pixels": self.config.max_pixels,
-            "allow_img2img": self.config.allow_img2img,
-            "allow_painting": self.config.allow_painting,
-            "allow_unsafe_ipaddr": self.config.allow_unsafe_ipaddr,
-        }
-
-        r = await self.session.post('/api/v2/generate/pop', json=post_data)
-
-        req = await r.json()
-
-        if r.status != 200:
-            self.handle_error(r.status, req)
-            return
-
-        return req
-
-
-    async def handle_request(self, req: Dict[str, Any]):
-        if not req.get('id'):
-            return
-
-        self.patch_sampler_names()
-
-        self.state.status = f"Get popped generation request {req['id']}"
-        sampler_name = req['payload']['sampler_name']
-=======
     async def handle_request(self, job: HordeJob):
         self.patch_sampler_names()
 
         print(f"Get popped generation request {job.id}")
         sampler_name = job.sampler
->>>>>>> b4c11a9b
         if sampler_name == 'k_dpm_adaptive':
             sampler_name = 'k_dpm_ad'
         if sampler_name not in sd_samplers.samplers_map:
@@ -452,27 +381,12 @@
         if sampler is None:
             raise Exception(f"ERROR: Unknown sampler {sampler_name}")
 
-<<<<<<< HEAD
-        prompt = req['payload'].get('prompt', '')
-        if "###" in prompt:
-            prompt, negative = map(lambda x: x.strip(), prompt.split("###"))
-        else:
-            negative = ""
-
-        postprocessors = req['payload'].get('post_processing', None) or []
-
-        params = {
-            "sd_model": shared.sd_model,
-            "prompt": prompt,
-            "negative_prompt": negative,
-=======
         postprocessors = job.postprocessors
 
         params = {
             "sd_model": shared.sd_model,
             "prompt": job.prompt,
             "negative_prompt": job.negative_prompt,
->>>>>>> b4c11a9b
             "sampler_name": sampler,
             "cfg_scale": job.cfg_scale,
             "seed": job.seed,
@@ -486,17 +400,7 @@
             "do_not_save_grid": True,
         }
 
-<<<<<<< HEAD
-        if req.get('source_image', None) is not None:
-            b64: str = req.get('source_image', '')
-            image = Image.open(io.BytesIO(base64.b64decode(b64)))
-            mask = None
-            if req.get('source_mask', None) is not None:
-                b64: str = req.get('source_mask', '')
-                mask = Image.open(io.BytesIO(base64.b64decode(b64)))
-=======
         if job.source_image is not None:
->>>>>>> b4c11a9b
             p = img2img.StableDiffusionProcessingImg2Img(
                 init_images=[job.source_image],
                 mask=job.source_mask,
@@ -513,11 +417,7 @@
         has_nsfw = False
 
         with call_queue.queue_lock:
-<<<<<<< HEAD
-            if req["payload"].get("use_nsfw_censor"):
-=======
             if job.nsfw_censor:
->>>>>>> b4c11a9b
                 x_image = np.array(processed.images[0])
                 image, has_nsfw = self.check_safety(x_image)
 
@@ -551,60 +451,19 @@
                 )
 
             image = images[0]
-<<<<<<< HEAD
-
-        self.state.id = req['id']
-        self.state.prompt = prompt
-        self.state.negative_prompt = negative
-        self.state.scale = req['payload'].get('cfg_scale', 5.0)
-        self.state.steps = req['payload']['ddim_steps']
+
+        self.state.id = job.id
+        self.state.prompt = job.prompt
+        self.state.negative_prompt = job.negative_prompt
+        self.state.scale = job.cfg_scale
+        self.state.steps = job.steps
         self.state.sampler = sampler_name
         self.state.image = image
-
-        bytesio = io.BytesIO()
-        image.save(bytesio, format="WebP", quality=95)
-
-        if req.get("r2_upload"):
-            async with aiohttp.ClientSession() as session:
-                await session.put(req.get("r2_upload", ''), data=bytesio.getvalue())
-            generation = "R2"
-
-        else:
-            generation = base64.b64encode(bytesio.getvalue()).decode("utf8")
-
-        await self.submit(req['id'], int(req['payload']['seed']), generation)
-
-
-    async def submit(self, id: str, seed: int, generation: str):
-        post_data = {
-            "id": id,
-            "generation": generation,
-            "seed": seed,
-        }
-
-        r = await self.session.post('/api/v2/generate/submit', json=post_data)
-
-        res = await r.json()
-
-        """
-        res = {
-            "reward": 10
-        }
-        """
-        if (r.status == 200 and res.get("reward") is not None):
-            self.state.status = f"Submission accepted, reward {res['reward']} received."
-        elif (r.status == 400):
-            self.state.status = "ERROR: Generation Already Submitted"
-        else:
-            self.handle_error(r.status, res)
-
-=======
 
         res = await job.submit(image, await self.get_session())
         if res:
             print(f"Submission accepted, reward {res} received.")
 
->>>>>>> b4c11a9b
     # check and replace nsfw content
     def check_safety(self, x_image):
         global safety_feature_extractor, safety_checker
