import asyncio
import base64
import io
import json
from os import path
from random import randint
from typing import Any, Dict, Optional

import aiohttp
import numpy as np
from diffusers.pipelines.stable_diffusion.safety_checker import StableDiffusionSafetyChecker
from PIL import Image
from transformers.models.auto.feature_extraction_auto import AutoFeatureExtractor

from modules import shared, call_queue, txt2img, img2img, processing, sd_models, sd_samplers
<<<<<<< HEAD
from modules.images import save_image
=======
>>>>>>> d3c0b3d3

stable_horde_supported_models_url = "https://raw.githubusercontent.com/Sygil-Dev/nataili-model-reference/main/db.json"

safety_model_id = "CompVis/stable-diffusion-safety-checker"
safety_feature_extractor = None
safety_checker = None


class StableHordeConfig(object):
    enabled: bool
    endpoint: str
    apikey: str
    name: str
    interval: int
    max_pixels: int
    nsfw: bool
    allow_img2img: bool
    allow_painting: bool
    allow_unsafe_ipaddr: bool
    allow_post_processing: bool
    show_image_preview: bool
<<<<<<< HEAD
    save_images: bool
=======
>>>>>>> d3c0b3d3

    def __init__(self, basedir: str):
        self.basedir = basedir
        self.config = self.load()
<<<<<<< HEAD

    def __getattr__(self, item: str):
        return self.config.get(item, None)

    def __setattr__(self, key: str, value: Any):
        if key == "config" or key == "basedir":
            super().__setattr__(key, value)
        else:
            self.config[key] = value
            self.save()

    def load(self):
        if not path.exists(path.join(self.basedir, "config.json")):
            self.config = {
                "enabled": False,
                "allow_img2img": True,
                "allow_painting": True,
                "allow_unsafe_ipaddr": True,
                "allow_post_processing": True,
                "show_image_preview": False,
                "save_images": False,
                "endpoint": "https://stablehorde.net/",
                "apikey": "00000000",
                "name": "",
                "interval": 10,
                "max_pixels": 1048576,
                "nsfw": False,
            }
            self.save()

        with open(path.join(self.basedir, "config.json"), "r") as f:
            return json.load(f)

    def save(self):
        with open(path.join(self.basedir, "config.json"), "w") as f:
            json.dump(self.config, f, indent=2)


class State:
    def __init__(self):
        self._status = ''
        self.id: Optional[str] = None
        self.prompt: Optional[str] = None
        self.negative_prompt: Optional[str] = None
        self.scale: Optional[float] = None
        self.steps: Optional[int] = None
        self.sampler: Optional[str] = None
        self.image: Optional[Image.Image] = None

    @property
    def status(self):
        return self._status

    @status.setter
    def status(self, value):
        self._status = value
        if shared.cmd_opts.nowebui:
            print(value)

    def to_dict(self):
        return {
            "status": self.status,
            "prompt": self.prompt,
            "negative_prompt": self.negative_prompt,
            "scale": self.scale,
            "steps": self.steps,
            "sampler": self.sampler,
        }
=======

    def __getattr__(self, item: str):
        return self.config.get(item, None)

    def __setattr__(self, key: str, value: Any):
        if key == "config" or key == "basedir":
            super().__setattr__(key, value)
        else:
            self.config[key] = value
            self.save()

    def load(self):
        if not path.exists(path.join(self.basedir, "config.json")):
            self.config = {
                "enabled": False,
                "allow_img2img": True,
                "allow_painting": True,
                "allow_unsafe_ipaddr": True,
                "allow_post_processing": True,
                "show_image_preview": False,
                "endpoint": "https://stablehorde.net/",
                "apikey": "00000000",
                "name": "",
                "interval": 10,
                "max_pixels": 1048576,
                "nsfw": False,
            }
            self.save()

        with open(path.join(self.basedir, "config.json"), "r") as f:
            return json.load(f)

    def save(self):
        with open(path.join(self.basedir, "config.json"), "w") as f:
            json.dump(self.config, f, indent=2)


class State:
    def __init__(self):
        self._status = ''
        self.id: Optional[str] = None
        self.prompt: Optional[str] = None
        self.negative_prompt: Optional[str] = None
        self.scale: Optional[float] = None
        self.steps: Optional[int] = None
        self.sampler: Optional[str] = None
        self.image: Optional[Image.Image] = None

    @property
    def status(self):
        return self._status

    @status.setter
    def status(self, value):
        self._status = value
        if shared.cmd_opts.nowebui:
            print(value)

    def to_dict(self):
        return {
            "status": self.status,
            "prompt": self.prompt,
            "negative_prompt": self.negative_prompt,
            "scale": self.scale,
            "steps": self.steps,
            "sampler": self.sampler,
        }


class HordeJob:
    retry_interval: int = 1

    def __init__(self, session: aiohttp.ClientSession, id: str, model: str, prompt: str, negative_prompt: str, sampler: str, cfg_scale: float, seed: int, denoising_strength: float, n_iter: int, height: int, width: int, subseed: int, steps: int, karras: bool, tiling: bool, postprocessors: List[str], nsfw_censor: bool = False, source_image: Optional[Image.Image] = None, source_processing: Optional[str] = "img2img", source_mask: Optional[Image.Image] = None, r2_upload: Optional[str] = None):
        self.id = id
        self.model = model
        self.prompt = prompt
        self.negative_prompt = negative_prompt
        self.sampler = sampler
        self.cfg_scale = cfg_scale
        self.seed = seed
        self.denoising_strength = denoising_strength
        self.n_iter = n_iter
        self.height = height
        self.width = width
        self.subseed = subseed
        self.steps = steps
        self.karras = karras
        # TODO: add support for bridge version 11 "tiling"
        self.tiling = tiling
        self.postprocessors = postprocessors
        self.nsfw_censor = nsfw_censor
        self.source_image = source_image
        self.source_processing = source_processing # "img2img", "inpainting", "outpainting"
        self.source_mask = source_mask
        self.r2_upload = r2_upload

    async def submit(self, image: Image.Image, session: aiohttp.ClientSession):
        bytesio = io.BytesIO()
        image.save(bytesio, format="WebP", quality=95)

        if self.r2_upload:
            async with aiohttp.ClientSession() as session:
                attempts = 10
                while attempts > 0:
                    try:
                        r = await session.put(self.r2_upload, data=bytesio.getvalue())
                        break
                    except aiohttp.ClientConnectorError:
                        attempts -= 1
                        await asyncio.sleep(self.retry_interval)
                        continue
            generation = "R2"

        else:
            generation = base64.b64encode(bytesio.getvalue()).decode("utf8")

        post_data = {
            "id": self.id,
            "generation": generation,
            "seed": self.seed,
        }

        attempts = 10
        while attempts > 0:
            try:
                r = await session.post('/api/v2/generate/submit', json=post_data)

                try:
                    res = await r.json()

                    if r.status == 404:
                        print(f"job {self.id} has been submitted already")
                        return

                    if r.ok:
                        return res.get("reward", None)
                    else:
                        print(f"Failed to submit job with status code {r.status}: {res.get('message')}")
                        return None
                except Exception:
                    print(f"Error when decoding response, the server might be down.")
                    return None
                
            except aiohttp.ClientConnectorError:
                attempts -= 1
                await asyncio.sleep(self.retry_interval)
                continue


    @classmethod
    async def get(cls, session: aiohttp.ClientSession, config: StableHordeConfig, models: List[str]):
        # https://stablehorde.net/api/
        post_data = {
            "name": config.name,
            "priority_usernames": [],
            "nsfw": config.nsfw,
            "blacklist": [],
            "models": models,
            # TODO: add support for bridge version 11 "tiling"
            "bridge_version": 9,
            "bridge_agent": "Stable Horde Worker Bridge for Stable Diffusion WebUI:10:https://github.com/sdwebui-w-horde/sd-webui-stable-horde-worker",
            "threads": 1,
            "max_pixels": config.max_pixels,
            "allow_img2img": config.allow_img2img,
            "allow_painting": config.allow_painting,
            "allow_unsafe_ipaddr": config.allow_unsafe_ipaddr,
        }

        r = await session.post('/api/v2/generate/pop', json=post_data)

        req = await r.json()

        if r.status != 200:
            raise Exception(f"Failed to get job: {req.get('message')}")

        if not req.get('id'):
            return
        
        payload = req.get('payload')
        prompt = payload.get('prompt')
        if "###" in prompt:
            prompt, negative = map(lambda x: x.strip(), prompt.split("###"))
        else:
            negative = ""


        def to_image(base64str: Optional[str]) -> Optional[Image.Image]:
            if not base64str:
                return None
            return Image.open(io.BytesIO(base64.b64decode(base64str)))


        return cls(
            session=session,
            id=req['id'],
            prompt=prompt,
            negative_prompt=negative,
            sampler=payload.get('sampler_name'),
            cfg_scale=payload.get('cfg_scale', 5),
            seed=int(payload.get('seed', randint(0, 2**32))),
            denoising_strength=payload.get('denoising_strength', 0.75),
            n_iter=payload.get('n_iter', 1),
            height=payload['height'],
            width=payload['width'],
            subseed=payload.get('seed_variation', 1),
            steps=payload.get('ddim_steps', 30),
            karras=payload.get('karras', False),
            tiling=payload.get('tiling', False),
            postprocessors=payload.get('post_processing', []),
            nsfw_censor=payload.get('use_nsfw_censor', False),
            model=req['model'],
            source_image=to_image(payload.get('source_image')),
            source_processing=payload.get('source_processing'),
            source_mask=to_image(payload.get('source_mask')),
            r2_upload=payload.get('r2_upload'),
        )

>>>>>>> d3c0b3d3

class StableHorde:
    def __init__(self, basedir: str, config: StableHordeConfig):
        self.basedir = basedir
        self.config = config

        self.session: Optional[aiohttp.ClientSession] = None

        self.sfw_request_censor = Image.open(path.join(self.basedir, "assets", "nsfw_censor_sfw_request.png"))

        self.supported_models = []
        self.current_models = []

        self.state = State()

    async def get_supported_models(self):
        filepath = path.join(self.basedir, "stablehorde_supported_models.json")
        if not path.exists(filepath):
            async with aiohttp.ClientSession() as session:
                async with session.get(stable_horde_supported_models_url) as resp:
                    with open(filepath, 'wb') as f:
                        f.write(await resp.read())
        with open(filepath, 'r') as f:
            supported_models: Dict[str, Any] = json.load(f)

        self.supported_models = list(supported_models.values())

    def detect_current_model(self):
        def get_md5sum(filepath):
            import hashlib
            with open(filepath, "rb") as f:
                return hashlib.md5(f.read()).hexdigest()

        model_checkpoint = shared.opts.sd_model_checkpoint
        checkpoint_info = sd_models.checkpoints_list.get(model_checkpoint, None)
        if checkpoint_info is None:
            return f"Model checkpoint {model_checkpoint} not found"

        local_hash = get_md5sum(checkpoint_info.filename)
        for model in self.supported_models:
            try:
                remote_hash = model["config"]["files"][0]["md5sum"]
            except KeyError:
                continue

            if local_hash == remote_hash:
                self.current_models = [model["name"]]

        if len(self.current_models) == 0:
<<<<<<< HEAD
            raise Exception(f"Current model {model_checkpoint} not found on StableHorde")
=======
            return f"Current model {model_checkpoint} not found on StableHorde"
>>>>>>> d3c0b3d3


    async def run(self):
        if self.session is None:
            headers = {
                "apikey": self.config.apikey,
                "Content-Type": "application/json",
            }
            self.session = aiohttp.ClientSession(self.config.endpoint, headers=headers)
        await self.get_supported_models()

        while True:
<<<<<<< HEAD
            await asyncio.sleep(self.config.interval)

=======
            result = self.detect_current_model()
            if result is not None:
                self.state.status = result
                # Wait 10 seconds before retrying to detect the current model
                # if the current model is not listed in the Stable Horde supported models,
                # we don't want to spam the server with requests
                await asyncio.sleep(10)
                continue

            await asyncio.sleep(self.config.interval)

>>>>>>> d3c0b3d3
            if self.config.enabled:
                try:
                    req = await HordeJob.get(await self.get_session(), self.config, self.current_models)
                    if req is None:
                        continue

                    await self.handle_request(req)
                except Exception as e:
                    import traceback
                    traceback.print_exc()

    def patch_sampler_names(self):
        """Add more samplers that the Stable Horde supports,
        but are not included in the default sd_samplers module.
        """
        from modules import sd_samplers

        if sd_samplers.samplers_map.get('euler a karras'):
            # already patched
            return

        samplers = [
            sd_samplers.SamplerData("Euler a Karras", lambda model, funcname="sample_euler_ancestral": sd_samplers.KDiffusionSampler(funcname, model), ['k_euler_a_ka'], {'scheduler': 'karras'}),
            sd_samplers.SamplerData("Euler Karras", lambda model, funcname="sample_euler": sd_samplers.KDiffusionSampler(funcname, model), ['k_euler_ka'], {'scheduler': 'karras'}),
            sd_samplers.SamplerData("Heun Karras", lambda model, funcname="sample_heun": sd_samplers.KDiffusionSampler(funcname, model), ['k_heun_ka'], {'scheduler': 'karras'}),
            sd_samplers.SamplerData('DPM adaptive Karras', lambda model, funcname='sample_dpm_adaptive': sd_samplers.KDiffusionSampler(funcname, model), ['k_dpm_ad_ka'], {'scheduler': 'karras'}),
            sd_samplers.SamplerData('DPM fast Karras', lambda model, funcname='sample_dpm_fast': sd_samplers.KDiffusionSampler(funcname, model), ['k_dpm_fast_ka'], {'scheduler': 'karras'}),
        ]
        sd_samplers.samplers.extend(samplers)
        sd_samplers.samplers_for_img2img.extend(samplers)
        sd_samplers.all_samplers_map.update({s.name: s for s in samplers})
        for sampler in samplers:
            sd_samplers.samplers_map[sampler.name.lower()] = sampler.name
            for alias in sampler.aliases:
                sd_samplers.samplers_map[alias.lower()] = sampler.name

<<<<<<< HEAD

    async def get_popped_request(self) -> Optional[Dict[str, Any]]:
        # https://stablehorde.net/api/
        post_data = {
            "name": self.config.name,
            "priority_usernames": [],
            "nsfw": self.config.nsfw,
            "blacklist": [],
            "models": self.current_models,
            "bridge_version": 9,
            "threads": 1,
            "max_pixels": self.config.max_pixels,
            "allow_img2img": self.config.allow_img2img,
            "allow_painting": self.config.allow_painting,
            "allow_unsafe_ipaddr": self.config.allow_unsafe_ipaddr,
        }

        r = await self.session.post('/api/v2/generate/pop', json=post_data)

        req = await r.json()

        if r.status != 200:
            self.handle_error(r.status, req)
            return

        return req


    async def handle_request(self, req: Dict[str, Any]):
        if not req.get('id'):
            return

        self.patch_sampler_names()

        self.state.status = f"Get popped generation request {req['id']}: {req['payload'].get('prompt', '')}"
        sampler_name = req['payload']['sampler_name']
=======
    async def handle_request(self, job: HordeJob):
        self.patch_sampler_names()

        print(f"Get popped generation request {job.id}")
        sampler_name = job.sampler
>>>>>>> d3c0b3d3
        if sampler_name == 'k_dpm_adaptive':
            sampler_name = 'k_dpm_ad'
        if sampler_name not in sd_samplers.samplers_map:
            self.state.status = f"ERROR: Unknown sampler {sampler_name}"
            return
        if job.karras:
            sampler_name += '_ka'

        sampler = sd_samplers.samplers_map.get(sampler_name, None)
        if sampler is None:
            raise Exception(f"ERROR: Unknown sampler {sampler_name}")

<<<<<<< HEAD
        prompt = req['payload'].get('prompt', '')
        if "###" in prompt:
            prompt, negative = map(lambda x: x.strip(), prompt.split("###"))
        else:
            negative = ""

        postprocessors = req['payload'].get('post_processing', None) or []
        restore_faces = False
        if "GFPGAN" in postprocessors:
            restore_faces = True
            shared.opts.face_restoration_model = "GFPGAN"
            shared.opts.save(shared.config_filename)
        elif "CodeFormers" in postprocessors:
            restore_faces = True
            shared.opts.face_restoration_model = "CodeFormer"
            shared.opts.save(shared.config_filename)

        params = {
            "sd_model": shared.sd_model,
            "prompt": prompt,
            "negative_prompt": negative,
=======
        postprocessors = job.postprocessors

        params = {
            "sd_model": shared.sd_model,
            "prompt": job.prompt,
            "negative_prompt": job.negative_prompt,
>>>>>>> d3c0b3d3
            "sampler_name": sampler,
            "cfg_scale": job.cfg_scale,
            "seed": job.seed,
            "denoising_strength": job.denoising_strength,
            "height": job.height,
            "width": job.width,
            "subseed": job.subseed,
            "steps": job.steps,
            "n_iter": job.n_iter,
            "do_not_save_samples": True,
            "do_not_save_grid": True,
        }

<<<<<<< HEAD
        if req.get('source_image', None) is not None:
            b64: str = req.get('source_image', '')
            image = Image.open(io.BytesIO(base64.b64decode(b64)))
            mask = None
            if req.get('source_mask', None) is not None:
                b64: str = req.get('source_mask', '')
                mask = Image.open(io.BytesIO(base64.b64decode(b64)))
=======
        if job.source_image is not None:
>>>>>>> d3c0b3d3
            p = img2img.StableDiffusionProcessingImg2Img(
                init_images=[job.source_image],
                mask=job.source_mask,
                **params,
            )
        else:
            p = txt2img.StableDiffusionProcessingTxt2Img(**params)
<<<<<<< HEAD

        shared.state.begin()
=======
>>>>>>> d3c0b3d3

        with call_queue.queue_lock:
            shared.state.begin()
            processed = processing.process_images(p)
            shared.state.end()

        has_nsfw = False

        with call_queue.queue_lock:
            if job.nsfw_censor:
                x_image = np.array(processed.images[0])
                image, has_nsfw = self.check_safety(x_image)

            else:
                image = processed.images[0]

        if "GFPGAN" in postprocessors or "CodeFormers" in postprocessors:
            model = "CodeFormer" if "CodeFormers" in postprocessors else "GFPGAN"
            face_restorators = [x for x in shared.face_restorers if x.name() == model]
            if len(face_restorators) == 0:
                print(f"ERROR: No face restorer for {model}")

            else:
                with call_queue.queue_lock:
                    image = face_restorators[0].restore(np.array(image))
                image = Image.fromarray(image)

        if "RealESRGAN_x4plus" in postprocessors and not has_nsfw:
            from modules.postprocessing import run_extras
            with call_queue.queue_lock:
                images, _info, _wtf = run_extras(
                    image=image, extras_mode=0, resize_mode=0,
                    show_extras_results=True, upscaling_resize=2,
                    upscaling_resize_h=None, upscaling_resize_w=None,
                    upscaling_crop=False, upscale_first=False,
                    extras_upscaler_1="R-ESRGAN 4x+", # 8 - RealESRGAN_x4plus
                    extras_upscaler_2=None,
                    extras_upscaler_2_visibility=0.0,
                    gfpgan_visibility=0.0, codeformer_visibility=0.0, codeformer_weight=0.0,
                    image_folder="", input_dir="", output_dir="",
                )

<<<<<<< HEAD
                image = images[0]

            self.state.id = req['id']
            self.state.prompt = prompt
            self.state.negative_prompt = negative
            self.state.scale = req['payload'].get('cfg_scale', 5.0)
            self.state.steps = req['payload']['ddim_steps']
            self.state.sampler = sampler_name
            self.state.image = image

            # Saving image locally
            infotext = processing.create_infotext(p, p.all_prompts, p.all_seeds, p.all_subseeds, "Stable Horde", 0, 0) if shared.opts.enable_pnginfo else None
            if self.config.save_images:
                save_image(image, "horde", "", params['seed'], params['prompt'], "png", info=infotext, p=p)

        shared.state.end()

        bytesio = io.BytesIO()
        image.save(bytesio, format="WebP", quality=95)

        if req.get("r2_upload"):
            async with aiohttp.ClientSession() as session:
                await session.put(req.get("r2_upload", ''), data=bytesio.getvalue())
            generation = "R2"

        else:
            generation = base64.b64encode(bytesio.getvalue()).decode("utf8")

        await self.submit(req['id'], int(req['payload']['seed']), generation)


    async def submit(self, id: str, seed: int, generation: str):
        post_data = {
            "id": id,
            "generation": generation,
            "seed": seed,
        }

        r = await self.session.post('/api/v2/generate/submit', json=post_data)

        res = await r.json()

        """
        res = {
            "reward": 10
        }
        """
        if (r.status == 200 and res.get("reward") is not None):
            self.state.status = f"Submission accepted, reward {res['reward']} received."
        elif (r.status == 400):
            self.state.status = "ERROR Submitting: {res}"
        else:
            self.handle_error(r.status, res)

=======
            image = images[0]

        self.state.id = job.id
        self.state.prompt = job.prompt
        self.state.negative_prompt = job.negative_prompt
        self.state.scale = job.cfg_scale
        self.state.steps = job.steps
        self.state.sampler = sampler_name
        self.state.image = image

        res = await job.submit(image, await self.get_session())
        if res:
            print(f"Submission accepted, reward {res} received.")

>>>>>>> d3c0b3d3
    # check and replace nsfw content
    def check_safety(self, x_image):
        global safety_feature_extractor, safety_checker

        if safety_feature_extractor is None:
            safety_feature_extractor = AutoFeatureExtractor.from_pretrained(safety_model_id)
            safety_checker = StableDiffusionSafetyChecker.from_pretrained(safety_model_id)

        safety_checker_input = safety_feature_extractor(x_image, return_tensors="pt")
        image, has_nsfw_concept = safety_checker(images=x_image, clip_input=safety_checker_input.pixel_values)

        if has_nsfw_concept:
            return self.sfw_request_censor, has_nsfw_concept
        return Image.fromarray(image), has_nsfw_concept


    async def get_session(self) -> aiohttp.ClientSession:
        if self.session is None:
            headers = {
                "apikey": self.config.apikey,
                "Content-Type": "application/json",
            }
            self.session = aiohttp.ClientSession(self.config.endpoint, headers=headers)
        return self.session

    def handle_error(self, status: int, res: Dict[str, Any]):
        if status == 401:
            self.state.status = "ERROR: Invalid API Key"
        elif status == 403:
            self.state.status = f"ERROR: Access Denied. ({res.get('message', '')})"
        elif status == 404:
            self.state.status = "ERROR: Request Not Found"
        else:
            self.state.status = f"ERROR: Unknown Error {status}"
            print(f"ERROR: Unknown Error, {res}")<|MERGE_RESOLUTION|>--- conflicted
+++ resolved
@@ -4,7 +4,7 @@
 import json
 from os import path
 from random import randint
-from typing import Any, Dict, Optional
+from typing import Any, Dict, List, Optional
 
 import aiohttp
 import numpy as np
@@ -13,10 +13,7 @@
 from transformers.models.auto.feature_extraction_auto import AutoFeatureExtractor
 
 from modules import shared, call_queue, txt2img, img2img, processing, sd_models, sd_samplers
-<<<<<<< HEAD
 from modules.images import save_image
-=======
->>>>>>> d3c0b3d3
 
 stable_horde_supported_models_url = "https://raw.githubusercontent.com/Sygil-Dev/nataili-model-reference/main/db.json"
 
@@ -38,15 +35,11 @@
     allow_unsafe_ipaddr: bool
     allow_post_processing: bool
     show_image_preview: bool
-<<<<<<< HEAD
     save_images: bool
-=======
->>>>>>> d3c0b3d3
 
     def __init__(self, basedir: str):
         self.basedir = basedir
         self.config = self.load()
-<<<<<<< HEAD
 
     def __getattr__(self, item: str):
         return self.config.get(item, None)
@@ -68,74 +61,6 @@
                 "allow_post_processing": True,
                 "show_image_preview": False,
                 "save_images": False,
-                "endpoint": "https://stablehorde.net/",
-                "apikey": "00000000",
-                "name": "",
-                "interval": 10,
-                "max_pixels": 1048576,
-                "nsfw": False,
-            }
-            self.save()
-
-        with open(path.join(self.basedir, "config.json"), "r") as f:
-            return json.load(f)
-
-    def save(self):
-        with open(path.join(self.basedir, "config.json"), "w") as f:
-            json.dump(self.config, f, indent=2)
-
-
-class State:
-    def __init__(self):
-        self._status = ''
-        self.id: Optional[str] = None
-        self.prompt: Optional[str] = None
-        self.negative_prompt: Optional[str] = None
-        self.scale: Optional[float] = None
-        self.steps: Optional[int] = None
-        self.sampler: Optional[str] = None
-        self.image: Optional[Image.Image] = None
-
-    @property
-    def status(self):
-        return self._status
-
-    @status.setter
-    def status(self, value):
-        self._status = value
-        if shared.cmd_opts.nowebui:
-            print(value)
-
-    def to_dict(self):
-        return {
-            "status": self.status,
-            "prompt": self.prompt,
-            "negative_prompt": self.negative_prompt,
-            "scale": self.scale,
-            "steps": self.steps,
-            "sampler": self.sampler,
-        }
-=======
-
-    def __getattr__(self, item: str):
-        return self.config.get(item, None)
-
-    def __setattr__(self, key: str, value: Any):
-        if key == "config" or key == "basedir":
-            super().__setattr__(key, value)
-        else:
-            self.config[key] = value
-            self.save()
-
-    def load(self):
-        if not path.exists(path.join(self.basedir, "config.json")):
-            self.config = {
-                "enabled": False,
-                "allow_img2img": True,
-                "allow_painting": True,
-                "allow_unsafe_ipaddr": True,
-                "allow_post_processing": True,
-                "show_image_preview": False,
                 "endpoint": "https://stablehorde.net/",
                 "apikey": "00000000",
                 "name": "",
@@ -333,7 +258,6 @@
             r2_upload=payload.get('r2_upload'),
         )
 
->>>>>>> d3c0b3d3
 
 class StableHorde:
     def __init__(self, basedir: str, config: StableHordeConfig):
@@ -383,27 +307,13 @@
                 self.current_models = [model["name"]]
 
         if len(self.current_models) == 0:
-<<<<<<< HEAD
-            raise Exception(f"Current model {model_checkpoint} not found on StableHorde")
-=======
             return f"Current model {model_checkpoint} not found on StableHorde"
->>>>>>> d3c0b3d3
 
 
     async def run(self):
-        if self.session is None:
-            headers = {
-                "apikey": self.config.apikey,
-                "Content-Type": "application/json",
-            }
-            self.session = aiohttp.ClientSession(self.config.endpoint, headers=headers)
         await self.get_supported_models()
 
         while True:
-<<<<<<< HEAD
-            await asyncio.sleep(self.config.interval)
-
-=======
             result = self.detect_current_model()
             if result is not None:
                 self.state.status = result
@@ -415,7 +325,6 @@
 
             await asyncio.sleep(self.config.interval)
 
->>>>>>> d3c0b3d3
             if self.config.enabled:
                 try:
                     req = await HordeJob.get(await self.get_session(), self.config, self.current_models)
@@ -452,50 +361,11 @@
             for alias in sampler.aliases:
                 sd_samplers.samplers_map[alias.lower()] = sampler.name
 
-<<<<<<< HEAD
-
-    async def get_popped_request(self) -> Optional[Dict[str, Any]]:
-        # https://stablehorde.net/api/
-        post_data = {
-            "name": self.config.name,
-            "priority_usernames": [],
-            "nsfw": self.config.nsfw,
-            "blacklist": [],
-            "models": self.current_models,
-            "bridge_version": 9,
-            "threads": 1,
-            "max_pixels": self.config.max_pixels,
-            "allow_img2img": self.config.allow_img2img,
-            "allow_painting": self.config.allow_painting,
-            "allow_unsafe_ipaddr": self.config.allow_unsafe_ipaddr,
-        }
-
-        r = await self.session.post('/api/v2/generate/pop', json=post_data)
-
-        req = await r.json()
-
-        if r.status != 200:
-            self.handle_error(r.status, req)
-            return
-
-        return req
-
-
-    async def handle_request(self, req: Dict[str, Any]):
-        if not req.get('id'):
-            return
-
-        self.patch_sampler_names()
-
-        self.state.status = f"Get popped generation request {req['id']}: {req['payload'].get('prompt', '')}"
-        sampler_name = req['payload']['sampler_name']
-=======
     async def handle_request(self, job: HordeJob):
         self.patch_sampler_names()
 
         print(f"Get popped generation request {job.id}")
         sampler_name = job.sampler
->>>>>>> d3c0b3d3
         if sampler_name == 'k_dpm_adaptive':
             sampler_name = 'k_dpm_ad'
         if sampler_name not in sd_samplers.samplers_map:
@@ -508,36 +378,12 @@
         if sampler is None:
             raise Exception(f"ERROR: Unknown sampler {sampler_name}")
 
-<<<<<<< HEAD
-        prompt = req['payload'].get('prompt', '')
-        if "###" in prompt:
-            prompt, negative = map(lambda x: x.strip(), prompt.split("###"))
-        else:
-            negative = ""
-
-        postprocessors = req['payload'].get('post_processing', None) or []
-        restore_faces = False
-        if "GFPGAN" in postprocessors:
-            restore_faces = True
-            shared.opts.face_restoration_model = "GFPGAN"
-            shared.opts.save(shared.config_filename)
-        elif "CodeFormers" in postprocessors:
-            restore_faces = True
-            shared.opts.face_restoration_model = "CodeFormer"
-            shared.opts.save(shared.config_filename)
-
-        params = {
-            "sd_model": shared.sd_model,
-            "prompt": prompt,
-            "negative_prompt": negative,
-=======
         postprocessors = job.postprocessors
 
         params = {
             "sd_model": shared.sd_model,
             "prompt": job.prompt,
             "negative_prompt": job.negative_prompt,
->>>>>>> d3c0b3d3
             "sampler_name": sampler,
             "cfg_scale": job.cfg_scale,
             "seed": job.seed,
@@ -551,17 +397,7 @@
             "do_not_save_grid": True,
         }
 
-<<<<<<< HEAD
-        if req.get('source_image', None) is not None:
-            b64: str = req.get('source_image', '')
-            image = Image.open(io.BytesIO(base64.b64decode(b64)))
-            mask = None
-            if req.get('source_mask', None) is not None:
-                b64: str = req.get('source_mask', '')
-                mask = Image.open(io.BytesIO(base64.b64decode(b64)))
-=======
         if job.source_image is not None:
->>>>>>> d3c0b3d3
             p = img2img.StableDiffusionProcessingImg2Img(
                 init_images=[job.source_image],
                 mask=job.source_mask,
@@ -569,11 +405,6 @@
             )
         else:
             p = txt2img.StableDiffusionProcessingTxt2Img(**params)
-<<<<<<< HEAD
-
-        shared.state.begin()
-=======
->>>>>>> d3c0b3d3
 
         with call_queue.queue_lock:
             shared.state.begin()
@@ -616,63 +447,12 @@
                     image_folder="", input_dir="", output_dir="",
                 )
 
-<<<<<<< HEAD
-                image = images[0]
-
-            self.state.id = req['id']
-            self.state.prompt = prompt
-            self.state.negative_prompt = negative
-            self.state.scale = req['payload'].get('cfg_scale', 5.0)
-            self.state.steps = req['payload']['ddim_steps']
-            self.state.sampler = sampler_name
-            self.state.image = image
-
-            # Saving image locally
-            infotext = processing.create_infotext(p, p.all_prompts, p.all_seeds, p.all_subseeds, "Stable Horde", 0, 0) if shared.opts.enable_pnginfo else None
-            if self.config.save_images:
-                save_image(image, "horde", "", params['seed'], params['prompt'], "png", info=infotext, p=p)
-
-        shared.state.end()
-
-        bytesio = io.BytesIO()
-        image.save(bytesio, format="WebP", quality=95)
-
-        if req.get("r2_upload"):
-            async with aiohttp.ClientSession() as session:
-                await session.put(req.get("r2_upload", ''), data=bytesio.getvalue())
-            generation = "R2"
-
-        else:
-            generation = base64.b64encode(bytesio.getvalue()).decode("utf8")
-
-        await self.submit(req['id'], int(req['payload']['seed']), generation)
-
-
-    async def submit(self, id: str, seed: int, generation: str):
-        post_data = {
-            "id": id,
-            "generation": generation,
-            "seed": seed,
-        }
-
-        r = await self.session.post('/api/v2/generate/submit', json=post_data)
-
-        res = await r.json()
-
-        """
-        res = {
-            "reward": 10
-        }
-        """
-        if (r.status == 200 and res.get("reward") is not None):
-            self.state.status = f"Submission accepted, reward {res['reward']} received."
-        elif (r.status == 400):
-            self.state.status = "ERROR Submitting: {res}"
-        else:
-            self.handle_error(r.status, res)
-
-=======
             image = images[0]
+
+        # Saving image locally
+        infotext = processing.create_infotext(p, p.all_prompts, p.all_seeds, p.all_subseeds, "Stable Horde", 0, 0) if shared.opts.enable_pnginfo else None
+        if self.config.save_images:
+            save_image(image, "horde", "", params['seed'], params['prompt'], "png", info=infotext, p=p)
 
         self.state.id = job.id
         self.state.prompt = job.prompt
@@ -686,7 +466,6 @@
         if res:
             print(f"Submission accepted, reward {res} received.")
 
->>>>>>> d3c0b3d3
     # check and replace nsfw content
     def check_safety(self, x_image):
         global safety_feature_extractor, safety_checker
