--- conflicted
+++ resolved
@@ -10,28 +10,6 @@
 basedir = scripts.basedir()
 config = StableHordeConfig(basedir)
 horde = StableHorde(basedir, config)
-<<<<<<< HEAD
-
-async def start_horde():
-    await horde.run()
-
-
-def on_app_started(demo: Optional[gr.Blocks], app: FastAPI):
-    @app.get('/stable-horde')
-    async def stable_horde():
-        await start_horde()
-
-    import requests
-    if demo is None:
-        local_url = f'http://localhost:{shared.cmd_opts.port if shared.cmd_opts.port else 7861}/'
-    else:
-        local_url = demo.local_url
-
-    requests.get(f'{local_url}stable-horde')
-
-
-def apply_stable_horde_settings(enable: bool, name: str, apikey: str, allow_img2img: bool, allow_painting: bool, allow_unsafe_ipaddr: bool, allow_post_processing, nsfw: bool, interval: int, max_pixels: str, endpoint: str, model_selection: list, show_images: bool, save_images: bool):
-=======
 
 
 def on_app_started(demo: Optional[gr.Blocks], app: FastAPI):
@@ -39,8 +17,7 @@
     gradio.utils.synchronize_async(horde.run)
 
 
-def apply_stable_horde_settings(enable: bool, name: str, apikey: str, allow_img2img: bool, allow_painting: bool, allow_unsafe_ipaddr: bool, allow_post_processing, nsfw: bool, interval: int, max_pixels: str, endpoint: str, model_selection: list, show_images: bool):
->>>>>>> d3c0b3d3
+def apply_stable_horde_settings(enable: bool, name: str, apikey: str, allow_img2img: bool, allow_painting: bool, allow_unsafe_ipaddr: bool, allow_post_processing, nsfw: bool, interval: int, max_pixels: str, endpoint: str, model_selection: list, show_images: bool, save_images: bool):
     config.enabled = enable
     config.allow_img2img = allow_img2img
     config.allow_painting = allow_painting
@@ -53,10 +30,7 @@
     config.max_pixels = int(max_pixels)
     config.nsfw = nsfw
     config.show_image_preview = show_images
-<<<<<<< HEAD
     config.save_images = save_images
-=======
->>>>>>> d3c0b3d3
     config.save()
 
     return f'Status: {"Running" if config.enabled else "Stopped"}', 'Running Type: Image Generation'
@@ -93,10 +67,7 @@
 
                 with gr.Column():
                     show_images = gr.Checkbox(config.show_image_preview, label='Show Images')
-<<<<<<< HEAD
                     save_images = gr.Checkbox(config.show_image_preview, label='Save Images')
-=======
->>>>>>> d3c0b3d3
 
                     refresh = gr.Button('Refresh', visible=False, elem_id=tab_prefix + 'refresh')
                     refresh_image = gr.Button('Refresh Image', visible=False, elem_id=tab_prefix + 'refresh-image')
@@ -133,10 +104,7 @@
                 endpoint,
                 model_selection,
                 show_images,
-<<<<<<< HEAD
                 save_images,
-=======
->>>>>>> d3c0b3d3
             ],
             outputs=[status, running_type],
         )
