--- conflicted
+++ resolved
@@ -11,32 +11,10 @@
 config = StableHordeConfig(basedir)
 horde = StableHorde(basedir, config)
 
-<<<<<<< HEAD
-async def start_horde():
-    await horde.run()
-
 
 def on_app_started(demo: Optional[gr.Blocks], app: FastAPI):
-    @app.get('/stable-horde')
-    async def stable_horde():
-        await start_horde()
-
-    import requests
-    if demo is None:
-        local_url = f'http://localhost:{shared.cmd_opts.port if shared.cmd_opts.port else 7861}/'
-    else:
-        local_url = demo.local_url
-
-    requests.get(f'{local_url}stable-horde')
-=======
-
-def on_app_started(demo: Optional[gr.Blocks], app: FastAPI):
-    config = StableHordeConfig(basedir)
-    horde = StableHorde(config)
-
     import gradio.utils
     gradio.utils.synchronize_async(horde.run)
->>>>>>> b4c11a9b
 
 
 def apply_stable_horde_settings(enable: bool, name: str, apikey: str, allow_img2img: bool, allow_painting: bool, allow_unsafe_ipaddr: bool, allow_post_processing, nsfw: bool, interval: int, max_pixels: str, endpoint: str, model_selection: list, show_images: bool):
